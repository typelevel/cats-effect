jvm_highcore_task:
  container:
    image: sbtscala/scala-sbt:eclipse-temurin-jammy-17.0.5_8_1.9.0_3.3.0
    cpu: 4
    memory: 8G
  matrix:
<<<<<<< HEAD
    - name: JVM high-core-count 2.12
      script: sbt '++ 2.12' testsJVM/test ioAppTestsJVM/test
    - name: JVM high-core-count 2.13
      script: sbt '++ 2.13' testsJVM/test ioAppTestsJVM/test stressTests/Jcstress/run
=======
    - name: JVM high-core-count 2.13
      script: sbt '++ 2.13' testsJVM/test
>>>>>>> 3b9b0288
    - name: JVM high-core-count 3
      script: sbt '++ 3' testsJVM/test ioAppTestsJVM/test

<<<<<<< HEAD
# jvm_arm_highcore_task:
#   arm_container:
#     image: sbtscala/scala-sbt:eclipse-temurin-jammy-17.0.5_8_1.9.0_3.3.0
#     cpu: 4
#     memory: 8G
#   matrix:
#     - name: JVM ARM high-core-count 2.12
#       script: sbt '++ 2.12' testsJVM/test ioAppTestsJVM/test
#     - name: JVM ARM high-core-count 2.13
#       script: sbt '++ 2.13' testsJVM/test ioAppTestsJVM/test stressTests/Jcstress/run
#     - name: JVM ARM high-core-count 3
#       script: sbt '++ 3' testsJVM/test ioAppTestsJVM/test
=======
jvm_arm_highcore_task:
  arm_container:
    image: sbtscala/scala-sbt:eclipse-temurin-jammy-17.0.5_8_1.9.0_3.3.0
    cpu: 4
    memory: 8G
  matrix:
    - name: JVM ARM high-core-count 2.13
      script: sbt '++ 2.13' testsJVM/test
    - name: JVM ARM high-core-count 3
      script: sbt '++ 3' testsJVM/test
>>>>>>> 3b9b0288

jvm_macos_highcore_task:
  macos_instance:
    image: ghcr.io/cirruslabs/macos-ventura-base:latest
  matrix:
<<<<<<< HEAD
    - name: JVM Apple Silicon high-core-count 2.12
      script: 
        - brew install sbt
        - sbt '++ 2.12' testsJVM/test ioAppTestsJVM/test
    - name: JVM Apple Silicon high-core-count 2.13
      script:
        - brew install sbt
        - sbt '++ 2.13' testsJVM/test ioAppTestsJVM/test stressTests/Jcstress/run
=======
>>>>>>> 3b9b0288
    - name: JVM Apple Silicon high-core-count 3
      script:
        - brew install sbt
        - sbt '++ 3' testsJVM/test ioAppTestsJVM/test

<<<<<<< HEAD
# native_arm_task:
#   arm_container:
#     dockerfile: .cirrus/Dockerfile
#     cpu: 2
#     memory: 8G
#   matrix:
#     - name: Native ARM 2.12
#       script: sbt '++ 2.12' testsNative/test ioAppTestsNative/test
#     - name: Native ARM 2.13
#       script: sbt '++ 2.13' testsNative/test ioAppTestsNative/test
#     - name: Native ARM 3
#       script: sbt '++ 3' testsNative/test ioAppTestsNative/test
=======
native_arm_task:
  arm_container:
    dockerfile: .cirrus/Dockerfile
    cpu: 2
    memory: 8G
  matrix:
    - name: Native ARM 3
      script: sbt '++ 3' testsNative/test
>>>>>>> 3b9b0288

native_macos_task:
  macos_instance:
    image: ghcr.io/cirruslabs/macos-ventura-base:latest
  matrix:
<<<<<<< HEAD
    - name: Native Apple Silicon 2.12
      script: 
        - brew install sbt
        - sbt '++ 2.12' testsNative/test ioAppTestsNative/test
    - name: Native Apple Silicon 2.13
      script:
        - brew install sbt
        - sbt '++ 2.13' testsNative/test ioAppTestsNative/test
=======
>>>>>>> 3b9b0288
    - name: Native Apple Silicon 3
      script:
        - brew install sbt
        - sbt '++ 3' testsNative/test ioAppTestsNative/test<|MERGE_RESOLUTION|>--- conflicted
+++ resolved
@@ -4,32 +4,11 @@
     cpu: 4
     memory: 8G
   matrix:
-<<<<<<< HEAD
-    - name: JVM high-core-count 2.12
-      script: sbt '++ 2.12' testsJVM/test ioAppTestsJVM/test
     - name: JVM high-core-count 2.13
-      script: sbt '++ 2.13' testsJVM/test ioAppTestsJVM/test stressTests/Jcstress/run
-=======
-    - name: JVM high-core-count 2.13
-      script: sbt '++ 2.13' testsJVM/test
->>>>>>> 3b9b0288
+      script: sbt '++ 2.13' testsJVM/test ioAppTestsJVM/test
     - name: JVM high-core-count 3
       script: sbt '++ 3' testsJVM/test ioAppTestsJVM/test
 
-<<<<<<< HEAD
-# jvm_arm_highcore_task:
-#   arm_container:
-#     image: sbtscala/scala-sbt:eclipse-temurin-jammy-17.0.5_8_1.9.0_3.3.0
-#     cpu: 4
-#     memory: 8G
-#   matrix:
-#     - name: JVM ARM high-core-count 2.12
-#       script: sbt '++ 2.12' testsJVM/test ioAppTestsJVM/test
-#     - name: JVM ARM high-core-count 2.13
-#       script: sbt '++ 2.13' testsJVM/test ioAppTestsJVM/test stressTests/Jcstress/run
-#     - name: JVM ARM high-core-count 3
-#       script: sbt '++ 3' testsJVM/test ioAppTestsJVM/test
-=======
 jvm_arm_highcore_task:
   arm_container:
     image: sbtscala/scala-sbt:eclipse-temurin-jammy-17.0.5_8_1.9.0_3.3.0
@@ -37,45 +16,19 @@
     memory: 8G
   matrix:
     - name: JVM ARM high-core-count 2.13
-      script: sbt '++ 2.13' testsJVM/test
+      script: sbt '++ 2.13' testsJVM/test ioAppTestsJVM/test
     - name: JVM ARM high-core-count 3
-      script: sbt '++ 3' testsJVM/test
->>>>>>> 3b9b0288
+      script: sbt '++ 3' testsJVM/test ioAppTestsJVM/test
 
 jvm_macos_highcore_task:
   macos_instance:
     image: ghcr.io/cirruslabs/macos-ventura-base:latest
   matrix:
-<<<<<<< HEAD
-    - name: JVM Apple Silicon high-core-count 2.12
-      script: 
-        - brew install sbt
-        - sbt '++ 2.12' testsJVM/test ioAppTestsJVM/test
-    - name: JVM Apple Silicon high-core-count 2.13
-      script:
-        - brew install sbt
-        - sbt '++ 2.13' testsJVM/test ioAppTestsJVM/test stressTests/Jcstress/run
-=======
->>>>>>> 3b9b0288
     - name: JVM Apple Silicon high-core-count 3
       script:
         - brew install sbt
         - sbt '++ 3' testsJVM/test ioAppTestsJVM/test
 
-<<<<<<< HEAD
-# native_arm_task:
-#   arm_container:
-#     dockerfile: .cirrus/Dockerfile
-#     cpu: 2
-#     memory: 8G
-#   matrix:
-#     - name: Native ARM 2.12
-#       script: sbt '++ 2.12' testsNative/test ioAppTestsNative/test
-#     - name: Native ARM 2.13
-#       script: sbt '++ 2.13' testsNative/test ioAppTestsNative/test
-#     - name: Native ARM 3
-#       script: sbt '++ 3' testsNative/test ioAppTestsNative/test
-=======
 native_arm_task:
   arm_container:
     dockerfile: .cirrus/Dockerfile
@@ -83,24 +36,12 @@
     memory: 8G
   matrix:
     - name: Native ARM 3
-      script: sbt '++ 3' testsNative/test
->>>>>>> 3b9b0288
+      script: sbt '++ 3' testsNative/test ioAppTestsNative/test
 
 native_macos_task:
   macos_instance:
     image: ghcr.io/cirruslabs/macos-ventura-base:latest
   matrix:
-<<<<<<< HEAD
-    - name: Native Apple Silicon 2.12
-      script: 
-        - brew install sbt
-        - sbt '++ 2.12' testsNative/test ioAppTestsNative/test
-    - name: Native Apple Silicon 2.13
-      script:
-        - brew install sbt
-        - sbt '++ 2.13' testsNative/test ioAppTestsNative/test
-=======
->>>>>>> 3b9b0288
     - name: Native Apple Silicon 3
       script:
         - brew install sbt
