--- conflicted
+++ resolved
@@ -451,24 +451,19 @@
  */
 lazy val benchmarks = crossProject(JSPlatform, JVMPlatform)
   .in(file("benchmarks"))
-<<<<<<< HEAD
   .dependsOn(core)
   .settings(name := "cats-effect-benchmarks")
   .enablePlugins(NoPublishPlugin)
   .jvmEnablePlugins(JmhPlugin)
+  .jvmSettings(
+    javaOptions ++= Seq(
+      "-Dcats.effect.tracing.mode=none",
+      "-Dcats.effect.tracing.exceptions.enhanced=false")
+  )
   .jsSettings(
     resolvers += "Sonatype OSS Snapshots" at "https://s01.oss.sonatype.org/content/repositories/snapshots",
     libraryDependencies += "com.armanbilge" %%% "scalajs-benchmark" % "0.10.0-RC1+16-dd8eb252-SNAPSHOT",
     scalaJSUseMainModuleInitializer := true
   )
-=======
-  .dependsOn(core.jvm)
-  .settings(
-    name := "cats-effect-benchmarks",
-    javaOptions ++= Seq(
-      "-Dcats.effect.tracing.mode=none",
-      "-Dcats.effect.tracing.exceptions.enhanced=false"))
-  .enablePlugins(NoPublishPlugin, JmhPlugin)
->>>>>>> 3b73eb88
 
 lazy val docs = project.in(file("site-docs")).dependsOn(core.jvm).enablePlugins(MdocPlugin)