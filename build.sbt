/*
 * Copyright 2020-2021 Typelevel
 *
 * Licensed under the Apache License, Version 2.0 (the "License");
 * you may not use this file except in compliance with the License.
 * You may obtain a copy of the License at
 *
 *     http://www.apache.org/licenses/LICENSE-2.0
 *
 * Unless required by applicable law or agreed to in writing, software
 * distributed under the License is distributed on an "AS IS" BASIS,
 * WITHOUT WARRANTIES OR CONDITIONS OF ANY KIND, either express or implied.
 * See the License for the specific language governing permissions and
 * limitations under the License.
 */

import java.io.File
import java.util.concurrent.TimeUnit

import com.typesafe.tools.mima.core._
import org.openqa.selenium.WebDriver
import org.openqa.selenium.chrome.{ChromeDriver, ChromeOptions}
import org.openqa.selenium.firefox.{FirefoxOptions, FirefoxProfile}
import org.openqa.selenium.remote.server.{DriverFactory, DriverProvider}
import org.scalajs.jsenv.jsdomnodejs.JSDOMNodeJSEnv
import org.scalajs.jsenv.nodejs.NodeJSEnv
import org.scalajs.jsenv.selenium.SeleniumJSEnv

import JSEnv._

ThisBuild / baseVersion := "3.3"

ThisBuild / organization := "org.typelevel"
ThisBuild / organizationName := "Typelevel"

ThisBuild / startYear := Some(2020)
ThisBuild / endYear := Some(2021)

ThisBuild / developers := List(
  Developer("djspiewak", "Daniel Spiewak", "@djspiewak", url("https://github.com/djspiewak")),
  Developer("SystemFw", "Fabio Labella", "", url("https://github.com/SystemFw")),
  Developer("RaasAhsan", "Raas Ahsan", "", url("https://github.com/RaasAhsan")),
  Developer("TimWSpence", "Tim Spence", "@TimWSpence", url("https://github.com/TimWSpence")),
  Developer("kubukoz", "Jakub Kozłowski", "@kubukoz", url("https://github.com/kubukoz")),
  Developer("mpilquist", "Michael Pilquist", "@mpilquist", url("https://github.com/mpilquist")),
  Developer("vasilmkd", "Vasil Vasilev", "@vasilvasilev97", url("https://github.com/vasilmkd")),
  Developer("bplommer", "Ben Plommer", "@bplommer", url("https://github.com/bplommer")),
  Developer("wemrysi", "Emrys Ingersoll", "@wemrysi", url("https://github.com/wemrysi")),
  Developer("gvolpe", "Gabriel Volpe", "@volpegabriel87", url("https://github.com/gvolpe"))
)

val PrimaryOS = "ubuntu-latest"
val Windows = "windows-latest"

val ScalaJSJava = "adoptium@8"
val Scala213 = "2.13.6"
val Scala3 = "3.0.2"

ThisBuild / crossScalaVersions := Seq(Scala3, "2.12.14", Scala213)

ThisBuild / githubWorkflowUseSbtThinClient := false
ThisBuild / githubWorkflowTargetBranches := Seq("series/3.x")

val LTSJava = "adoptium@11"
val LatestJava = "adoptium@17"
val GraalVM8 = "graalvm-ce-java8@21.2"

ThisBuild / githubWorkflowJavaVersions := Seq(ScalaJSJava, LTSJava, LatestJava, GraalVM8)
ThisBuild / githubWorkflowEnv += ("JABBA_INDEX" -> "https://github.com/vasilmkd/jdk-index/raw/main/index.json")
ThisBuild / githubWorkflowOSes := Seq(PrimaryOS, Windows)

ThisBuild / githubWorkflowBuildPreamble ++= Seq(
  WorkflowStep.Use(
    UseRef.Public("actions", "setup-node", "v2.1.2"),
    name = Some("Setup NodeJS v14 LTS"),
    params = Map("node-version" -> "14"),
    cond = Some("matrix.ci == 'ciJS' || matrix.ci == 'ciJSDOMNodeJS'")
  ),
  WorkflowStep.Run(
    List("npm install"),
    name = Some("Install jsdom and source-map-support"),
    cond = Some("matrix.ci == 'ciJS' || matrix.ci == 'ciJSDOMNodeJS'")
  )
)

ThisBuild / githubWorkflowBuild := Seq(
  WorkflowStep.Sbt(List("${{ matrix.ci }}")),
  WorkflowStep.Sbt(
    List("docs/mdoc"),
    cond = Some(
      s"(matrix.scala == '$Scala213' || matrix.scala == '$Scala3') && matrix.ci == 'ciJVM'")),
  WorkflowStep.Run(
    List("example/test-jvm.sh ${{ matrix.scala }}"),
    name = Some("Test Example JVM App Within Sbt"),
    cond = Some(s"matrix.ci == 'ciJVM' && matrix.os == '$PrimaryOS'")
  ),
  WorkflowStep.Run(
    List("example/test-js.sh ${{ matrix.scala }}"),
    name = Some("Test Example JavaScript App Using Node"),
    cond = Some(s"matrix.ci == 'ciJS' && matrix.os == '$PrimaryOS'")
  ),
  WorkflowStep.Run(
    List("cd scalafix", "sbt test"),
    name = Some("Scalafix tests"),
    cond =
      Some(s"matrix.scala == '$Scala213' && matrix.ci == 'ciJVM' && matrix.os == '$PrimaryOS'")
  )
)

val ciVariants = List("ciJVM", "ciJS", "ciFirefox", "ciChrome", "ciJSDOMNodeJS")
val jsCiVariants = ciVariants.tail
ThisBuild / githubWorkflowBuildMatrixAdditions += "ci" -> ciVariants

ThisBuild / githubWorkflowBuildMatrixExclusions ++= {
  val windowsScalaFilters =
    (ThisBuild / githubWorkflowScalaVersions).value.filterNot(Set(Scala213)).map { scala =>
      MatrixExclude(Map("os" -> Windows, "scala" -> scala))
    }

  jsCiVariants.flatMap { ci =>
    val javaFilters =
      (ThisBuild / githubWorkflowJavaVersions).value.filterNot(Set(ScalaJSJava)).map { java =>
        MatrixExclude(Map("ci" -> ci, "java" -> java))
      }

    javaFilters ++ windowsScalaFilters :+ MatrixExclude(Map("os" -> Windows, "ci" -> ci))
  }
}

ThisBuild / githubWorkflowBuildMatrixExclusions ++= Seq(
  MatrixExclude(Map("java" -> LatestJava, "os" -> Windows))
)

lazy val unidoc213 = taskKey[Seq[File]]("Run unidoc but only on Scala 2.13")

lazy val useJSEnv =
  settingKey[JSEnv]("Use Node.js or a headless browser for running Scala.js tests")
Global / useJSEnv := NodeJS

ThisBuild / Test / jsEnv := {
  useJSEnv.value match {
    case NodeJS => new NodeJSEnv(NodeJSEnv.Config().withSourceMap(true))
    case JSDOMNodeJS => new JSDOMNodeJSEnv()
    case Firefox =>
      val profile = new FirefoxProfile()
      profile.setPreference("privacy.file_unique_origin", false)
      val options = new FirefoxOptions()
      options.setProfile(profile)
      options.setHeadless(true)
      new SeleniumJSEnv(options)
    case Chrome =>
      val options = new ChromeOptions()
      options.setHeadless(true)
      options.addArguments("--allow-file-access-from-files")
      val factory = new DriverFactory {
        val defaultFactory = SeleniumJSEnv.Config().driverFactory
        def newInstance(capabilities: org.openqa.selenium.Capabilities): WebDriver = {
          val driver = defaultFactory.newInstance(capabilities).asInstanceOf[ChromeDriver]
          driver.manage().timeouts().pageLoadTimeout(1, TimeUnit.HOURS)
          driver.manage().timeouts().setScriptTimeout(1, TimeUnit.HOURS)
          driver
        }
        def registerDriverProvider(provider: DriverProvider): Unit =
          defaultFactory.registerDriverProvider(provider)
      }
      new SeleniumJSEnv(options, SeleniumJSEnv.Config().withDriverFactory(factory))
  }
}

ThisBuild / homepage := Some(url("https://github.com/typelevel/cats-effect"))

ThisBuild / scmInfo := Some(
  ScmInfo(
    url("https://github.com/typelevel/cats-effect"),
    "git@github.com:typelevel/cats-effect.git"))

ThisBuild / apiURL := Some(url("https://typelevel.org/cats-effect/api/3.x/"))

ThisBuild / autoAPIMappings := true

val CatsVersion = "2.6.1"
val Specs2Version = "4.12.6"
val ScalaCheckVersion = "1.15.4"
val DisciplineVersion = "1.1.6"
val CoopVersion = "1.1.1"

replaceCommandAlias("ci", CI.AllCIs.map(_.toString).mkString)
addCommandAlias("ciJVM", CI.JVM.toString)
addCommandAlias("ciJS", CI.JS.toString)
addCommandAlias("ciFirefox", CI.Firefox.toString)
addCommandAlias("ciChrome", CI.Chrome.toString)
addCommandAlias("ciJSDOMNodeJS", CI.JSDOMNodeJS.toString)

addCommandAlias("prePR", "; root/clean; scalafmtSbt; +root/scalafmtAll; +root/headerCreate")

val jsProjects: Seq[ProjectReference] =
  Seq(
    kernel.js,
    kernelTestkit.js,
    laws.js,
    core.js,
    testkit.js,
    tests.js,
    webWorkerTests,
    std.js,
    example.js)

val undocumentedRefs =
  jsProjects ++ Seq[ProjectReference](benchmarks, example.jvm)

lazy val root = project
  .in(file("."))
  .aggregate(rootJVM, rootJS)
  .enablePlugins(NoPublishPlugin)
  .enablePlugins(ScalaUnidocPlugin)
  .settings(
    ScalaUnidoc / unidoc / unidocProjectFilter := {
      undocumentedRefs.foldLeft(inAnyProject)((acc, a) => acc -- inProjects(a))
    },
    Compile / unidoc213 := Def.taskDyn {
      if (scalaVersion.value.startsWith("2.13"))
        Def.task((Compile / unidoc).value)
      else
        Def.task {
          streams.value.log.warn(s"Skipping unidoc execution in Scala ${scalaVersion.value}")
          Seq.empty[File]
        }
    }.value
  )

lazy val rootJVM = project
  .aggregate(
    kernel.jvm,
    kernelTestkit.jvm,
    laws.jvm,
    core.jvm,
    testkit.jvm,
    tests.jvm,
    std.jvm,
    example.jvm,
    benchmarks)
  .enablePlugins(NoPublishPlugin)

lazy val rootJS = project.aggregate(jsProjects: _*).enablePlugins(NoPublishPlugin)

/**
 * The core abstractions and syntax. This is the most general definition of Cats Effect, without
 * any concrete implementations. This is the "batteries not included" dependency.
 */
lazy val kernel = crossProject(JSPlatform, JVMPlatform)
  .in(file("kernel"))
  .settings(
    name := "cats-effect-kernel",
    libraryDependencies ++= Seq(
      ("org.specs2" %%% "specs2-core" % Specs2Version % Test).cross(CrossVersion.for3Use2_13),
      "org.typelevel" %%% "cats-core" % CatsVersion)
  )
  .jsSettings(Compile / doc / sources := {
    if (isDotty.value)
      Seq()
    else
      (Compile / doc / sources).value
  })

/**
 * Reference implementations (including a pure ConcurrentBracket), generic ScalaCheck
 * generators, and useful tools for testing code written against Cats Effect.
 */
lazy val kernelTestkit = crossProject(JSPlatform, JVMPlatform)
  .in(file("kernel-testkit"))
  .dependsOn(kernel)
  .settings(
    name := "cats-effect-kernel-testkit",
    libraryDependencies ++= Seq(
      "org.typelevel" %%% "cats-free" % CatsVersion,
      "org.scalacheck" %%% "scalacheck" % ScalaCheckVersion,
      "org.typelevel" %%% "coop" % CoopVersion)
  )

/**
 * The laws which constrain the abstractions. This is split from kernel to avoid jar file and
 * dependency issues. As a consequence of this split, some things which are defined in
 * kernelTestkit are *tested* in the Test scope of this project.
 */
lazy val laws = crossProject(JSPlatform, JVMPlatform)
  .in(file("laws"))
  .dependsOn(kernel, kernelTestkit % Test)
  .settings(
    name := "cats-effect-laws",
    libraryDependencies ++= Seq(
      "org.typelevel" %%% "cats-laws" % CatsVersion,
      "org.typelevel" %%% "discipline-specs2" % DisciplineVersion % Test)
  )

/**
<<<<<<< HEAD
 * Concrete, production-grade implementations of the abstractions. Or, more simply-put: IO and
 * Resource. Also contains some general datatypes built on top of IO which are useful in their
 * own right, as well as some utilities (such as IOApp). This is the "batteries included"
 * dependency.
=======
 * Concrete, production-grade implementations of the abstractions. Or, more
 * simply-put: IO. Also contains some general datatypes built
 * on top of IO which are useful in their own right, as well as some utilities
 * (such as IOApp). This is the "batteries included" dependency.
>>>>>>> 965a654f
 */
lazy val core = crossProject(JSPlatform, JVMPlatform)
  .in(file("core"))
  .dependsOn(kernel, std)
  .settings(
    name := "cats-effect",
    mimaBinaryIssueFilters ++= Seq(
      // introduced by #1837, removal of package private class
      ProblemFilters.exclude[MissingClassProblem]("cats.effect.AsyncPropagateCancelation"),
      ProblemFilters.exclude[MissingClassProblem]("cats.effect.AsyncPropagateCancelation$"),
      // introduced by #1913, striped fiber callback hashtable, changes to package private code
      ProblemFilters.exclude[MissingClassProblem]("cats.effect.unsafe.FiberErrorHashtable"),
      ProblemFilters.exclude[IncompatibleResultTypeProblem](
        "cats.effect.unsafe.IORuntime.fiberErrorCbs"),
      ProblemFilters.exclude[IncompatibleMethTypeProblem]("cats.effect.unsafe.IORuntime.this"),
      ProblemFilters.exclude[IncompatibleResultTypeProblem](
        "cats.effect.unsafe.IORuntime.<init>$default$6"),
      // introduced by #1928, wake up a worker thread before spawning a helper thread when blocking
      // changes to `cats.effect.unsafe` package private code
      ProblemFilters.exclude[IncompatibleResultTypeProblem](
        "cats.effect.unsafe.WorkStealingThreadPool.notifyParked"),
      // introduced by #2041, Rewrite and improve `ThreadSafeHashtable`
      // changes to `cats.effect.unsafe` package private code
      ProblemFilters.exclude[DirectMissingMethodProblem](
        "cats.effect.unsafe.ThreadSafeHashtable.hashtable"),
      ProblemFilters.exclude[DirectMissingMethodProblem](
        "cats.effect.unsafe.ThreadSafeHashtable.hashtable_="),
      // introduced by #2051, Tracing
      // changes to package private code
      ProblemFilters.exclude[DirectMissingMethodProblem]("cats.effect.IO#Blocking.apply"),
      ProblemFilters.exclude[DirectMissingMethodProblem]("cats.effect.IO#Blocking.copy"),
      ProblemFilters.exclude[DirectMissingMethodProblem]("cats.effect.IO#Blocking.this"),
      ProblemFilters.exclude[DirectMissingMethodProblem]("cats.effect.IO#Delay.apply"),
      ProblemFilters.exclude[DirectMissingMethodProblem]("cats.effect.IO#Delay.copy"),
      ProblemFilters.exclude[DirectMissingMethodProblem]("cats.effect.IO#Delay.this"),
      ProblemFilters.exclude[DirectMissingMethodProblem]("cats.effect.IO#FlatMap.apply"),
      ProblemFilters.exclude[DirectMissingMethodProblem]("cats.effect.IO#FlatMap.copy"),
      ProblemFilters.exclude[DirectMissingMethodProblem]("cats.effect.IO#FlatMap.this"),
      ProblemFilters.exclude[DirectMissingMethodProblem](
        "cats.effect.IO#HandleErrorWith.apply"),
      ProblemFilters.exclude[DirectMissingMethodProblem]("cats.effect.IO#HandleErrorWith.copy"),
      ProblemFilters.exclude[DirectMissingMethodProblem]("cats.effect.IO#HandleErrorWith.this"),
      ProblemFilters.exclude[DirectMissingMethodProblem]("cats.effect.IO#Map.apply"),
      ProblemFilters.exclude[DirectMissingMethodProblem]("cats.effect.IO#Map.copy"),
      ProblemFilters.exclude[DirectMissingMethodProblem]("cats.effect.IO#Map.this"),
      ProblemFilters.exclude[DirectMissingMethodProblem]("cats.effect.IO#Uncancelable.apply"),
      ProblemFilters.exclude[DirectMissingMethodProblem]("cats.effect.IO#Uncancelable.copy"),
      ProblemFilters.exclude[DirectMissingMethodProblem]("cats.effect.IO#Uncancelable.this"),
      ProblemFilters.exclude[MissingClassProblem]("cats.effect.SyncIO$Delay$"),
      ProblemFilters.exclude[MissingClassProblem]("cats.effect.SyncIO$Delay"),
      ProblemFilters.exclude[DirectMissingMethodProblem]("cats.effect.IO#IOCont.apply"),
      ProblemFilters.exclude[DirectMissingMethodProblem]("cats.effect.IO#IOCont.copy"),
      ProblemFilters.exclude[DirectMissingMethodProblem]("cats.effect.IO#IOCont.this"),
      ProblemFilters.exclude[IncompatibleMethTypeProblem](
        "cats.effect.unsafe.IORuntimeCompanionPlatform.installGlobal"),
      // introduced by #2207, tracing for js
      ProblemFilters.exclude[IncompatibleMethTypeProblem](
        "cats.effect.tracing.Tracing.calculateTracingEvent"),
      ProblemFilters.exclude[Problem]("cats.effect.ByteStack.*"),
      // introduced by #2254, Check `WorkerThread` ownership before scheduling
      // changes to `cats.effect.unsafe` package private code
      ProblemFilters.exclude[DirectMissingMethodProblem](
        "cats.effect.unsafe.WorkStealingThreadPool.executeFiber"),
      // introduced by #2256, Hide the package private constructor for `IORuntime`
      // changes to `cats.effect.unsafe` package private code
      ProblemFilters.exclude[DirectMissingMethodProblem]("cats.effect.unsafe.IORuntime.this"),
      ProblemFilters.exclude[DirectMissingMethodProblem](
        "cats.effect.unsafe.IORuntime.<init>$default$6")
    )
  )
  .jvmSettings(
    javacOptions ++= Seq("-source", "1.8", "-target", "1.8")
  )

/**
 * Test support for the core project, providing various helpful instances like ScalaCheck
 * generators for IO and SyncIO.
 */
lazy val testkit = crossProject(JSPlatform, JVMPlatform)
  .in(file("testkit"))
  .dependsOn(core, kernelTestkit)
  .settings(
    name := "cats-effect-testkit",
    libraryDependencies ++= Seq("org.scalacheck" %%% "scalacheck" % ScalaCheckVersion))

/**
 * Unit tests for the core project, utilizing the support provided by testkit.
 */
lazy val tests = crossProject(JSPlatform, JVMPlatform)
  .in(file("tests"))
  .dependsOn(laws % Test, kernelTestkit % Test, testkit % Test)
  .enablePlugins(NoPublishPlugin)
  .settings(
    name := "cats-effect-tests",
    libraryDependencies ++= Seq(
      "org.typelevel" %%% "discipline-specs2" % DisciplineVersion % Test,
      "org.typelevel" %%% "cats-kernel-laws" % CatsVersion % Test)
  )
  .jvmSettings(
    Test / fork := true,
    Test / javaOptions += s"-Dsbt.classpath=${(Test / fullClasspath).value.map(_.data.getAbsolutePath).mkString(File.pathSeparator)}")

lazy val webWorkerTests = project
  .in(file("webworker-tests"))
  .dependsOn(tests.js % "compile->test")
  .enablePlugins(ScalaJSPlugin, BuildInfoPlugin, NoPublishPlugin)
  .settings(
    name := "cats-effect-webworker-tests",
    scalaJSUseMainModuleInitializer := true,
    libraryDependencies += ("org.scala-js" %%% "scalajs-dom" % "1.2.0")
      .cross(CrossVersion.for3Use2_13),
    (Test / test) := (Test / test).dependsOn(Compile / fastOptJS).value,
    buildInfoKeys := Seq[BuildInfoKey](scalaVersion, baseDirectory),
    buildInfoPackage := "cats.effect"
  )

/**
 * Implementations lof standard functionality (e.g. Semaphore, Console, Queue) purely in terms
 * of the typeclasses, with no dependency on IO. In most cases, the *tests* for these
 * implementations will require IO, and thus those tests will be located within the core
 * project.
 */
lazy val std = crossProject(JSPlatform, JVMPlatform)
  .in(file("std"))
  .dependsOn(kernel)
  .settings(
    name := "cats-effect-std",
    libraryDependencies += {
      if (isDotty.value)
        ("org.specs2" %%% "specs2-scalacheck" % Specs2Version % Test)
          .cross(CrossVersion.for3Use2_13)
          .exclude("org.scalacheck", "scalacheck_2.13")
          .exclude("org.scalacheck", "scalacheck_sjs1_2.13")
      else
        "org.specs2" %%% "specs2-scalacheck" % Specs2Version % Test
    },
    libraryDependencies += "org.scalacheck" %%% "scalacheck" % ScalaCheckVersion % Test
  )

/**
 * A trivial pair of trivial example apps primarily used to show that IOApp works as a practical
 * runtime on both target platforms.
 */
lazy val example = crossProject(JSPlatform, JVMPlatform)
  .in(file("example"))
  .dependsOn(core)
  .enablePlugins(NoPublishPlugin)
  .settings(name := "cats-effect-example")
  .jsSettings(scalaJSUseMainModuleInitializer := true)

/**
 * JMH benchmarks for IO and other things.
 */
lazy val benchmarks = project
  .in(file("benchmarks"))
  .dependsOn(core.jvm)
  .settings(
    name := "cats-effect-benchmarks",
    javaOptions ++= Seq(
      "-Dcats.effect.tracing.mode=none",
      "-Dcats.effect.tracing.exceptions.enhanced=false"))
  .enablePlugins(NoPublishPlugin, JmhPlugin)

lazy val docs = project.in(file("site-docs")).dependsOn(core.jvm).enablePlugins(MdocPlugin)<|MERGE_RESOLUTION|>--- conflicted
+++ resolved
@@ -293,17 +293,10 @@
   )
 
 /**
-<<<<<<< HEAD
- * Concrete, production-grade implementations of the abstractions. Or, more simply-put: IO and
- * Resource. Also contains some general datatypes built on top of IO which are useful in their
- * own right, as well as some utilities (such as IOApp). This is the "batteries included"
- * dependency.
-=======
  * Concrete, production-grade implementations of the abstractions. Or, more
  * simply-put: IO. Also contains some general datatypes built
  * on top of IO which are useful in their own right, as well as some utilities
  * (such as IOApp). This is the "batteries included" dependency.
->>>>>>> 965a654f
  */
 lazy val core = crossProject(JSPlatform, JVMPlatform)
   .in(file("core"))
