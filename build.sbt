/*
 * Copyright (c) 2017-2019 The Typelevel Cats-effect Project Developers
 *
 * Licensed under the Apache License, Version 2.0 (the "License");
 * you may not use this file except in compliance with the License.
 * You may obtain a copy of the License at
 *
 *     http://www.apache.org/licenses/LICENSE-2.0
 *
 * Unless required by applicable law or agreed to in writing, software
 * distributed under the License is distributed on an "AS IS" BASIS,
 * WITHOUT WARRANTIES OR CONDITIONS OF ANY KIND, either express or implied.
 * See the License for the specific language governing permissions and
 * limitations under the License.
 */

import microsites.{ConfigYml, ExtraMdFileConfig}

import scala.sys.process._
import scala.xml.Elem
import scala.xml.transform.{RewriteRule, RuleTransformer}
import sbtcrossproject.crossProject

ThisBuild / organization := "org.typelevel"
ThisBuild / organizationName := "Typelevel"
ThisBuild / startYear := Some(2017)

val CompileTime = config("CompileTime").hide
val SimulacrumVersion = "1.0.0"
val CatsVersion = "2.1.1"
val DisciplineScalatestVersion = "1.0.1"
val SilencerVersion = "1.7.0"
val customScalaJSVersion = Option(System.getenv("SCALAJS_VERSION"))

addCommandAlias("ci", ";scalafmtSbtCheck ;scalafmtCheckAll ;test ;mimaReportBinaryIssues; doc")

val commonSettings = Seq(
  scalacOptions ++= PartialFunction
    .condOpt(CrossVersion.partialVersion(scalaVersion.value)) {
      case Some((2, n)) if n >= 13 =>
        // Necessary for simulacrum
        Seq("-Ymacro-annotations")
    }
    .toList
    .flatten,
  scalacOptions in (Compile, doc) ++= {
    val isSnapshot = git.gitCurrentTags.value.map(git.gitTagToVersionNumber.value).flatten.isEmpty

    val path =
      if (isSnapshot)
        scmInfo.value.get.browseUrl + "/blob/" + git.gitHeadCommit.value.get + "€{FILE_PATH}.scala"
      else
        scmInfo.value.get.browseUrl + "/blob/v" + version.value + "€{FILE_PATH}.scala"

    Seq("-doc-source-url", path, "-sourcepath", baseDirectory.in(LocalRootProject).value.getAbsolutePath)
  },
  sources in (Compile, doc) := (sources in (Compile, doc)).value,
  scalacOptions in (Compile, doc) ++=
    Seq("-doc-root-content", (baseDirectory.value.getParentFile / "shared" / "rootdoc.txt").getAbsolutePath),
  scalacOptions in (Compile, doc) ++=
    Opts.doc.title("cats-effect"),
  scalacOptions in Test += "-Yrangepos",
  scalacOptions in Test ~= (_.filterNot(Set("-Wvalue-discard", "-Ywarn-value-discard"))),
  // Disable parallel execution in tests; otherwise we cannot test System.err
  parallelExecution in Test := false,
  parallelExecution in IntegrationTest := false,
  testForkedParallel in Test := false,
  testForkedParallel in IntegrationTest := false,
  concurrentRestrictions in Global += Tags.limit(Tags.Test, 1),
  // credit: https://github.com/typelevel/cats/pull/1638
  ivyConfigurations += CompileTime,
  unmanagedClasspath in Compile ++= update.value.select(configurationFilter("CompileTime")),
  logBuffered in Test := false,
  isSnapshot := version.value.endsWith("SNAPSHOT"), // so… sonatype doesn't like git hash snapshots
  publishTo := Some(
    if (isSnapshot.value)
      Opts.resolver.sonatypeSnapshots
    else
      Opts.resolver.sonatypeStaging
  ),
  publishMavenStyle := true,
  pomIncludeRepository := { _ =>
    false
  },
  sonatypeProfileName := organization.value,
  pomExtra :=
    <developers>
      <developer>
        <id>djspiewak</id>
        <name>Daniel Spiewak</name>
        <url>http://www.codecommit.com</url>
      </developer>
      <developer>
        <id>mpilquist</id>
        <name>Michael Pilquist</name>
        <url>https://github.com/mpilquist</url>
      </developer>
      <developer>
        <id>alexelcu</id>
        <name>Alexandru Nedelcu</name>
        <url>https://alexn.org</url>
      </developer>
     <developer>
        <id>SystemFw</id>
        <name>Fabio Labella</name>
        <url>https://github.com/systemfw</url>
      </developer>
    </developers>,
  homepage := Some(url("https://typelevel.org/cats-effect/")),
  scmInfo := Some(ScmInfo(url("https://github.com/typelevel/cats-effect"), "git@github.com:typelevel/cats-effect.git")),
  headerLicense := Some(
    HeaderLicense.Custom(
      """|Copyright (c) 2017-2019 The Typelevel Cats-effect Project Developers
         |
         |Licensed under the Apache License, Version 2.0 (the "License");
         |you may not use this file except in compliance with the License.
         |You may obtain a copy of the License at
         |
         |    http://www.apache.org/licenses/LICENSE-2.0
         |
         |Unless required by applicable law or agreed to in writing, software
         |distributed under the License is distributed on an "AS IS" BASIS,
         |WITHOUT WARRANTIES OR CONDITIONS OF ANY KIND, either express or implied.
         |See the License for the specific language governing permissions and
         |limitations under the License.""".stripMargin
    )
  ),
  // For evicting Scoverage out of the generated POM
  // See: https://github.com/scoverage/sbt-scoverage/issues/153
  pomPostProcess := { (node: xml.Node) =>
    new RuleTransformer(new RewriteRule {
      override def transform(node: xml.Node): Seq[xml.Node] = node match {
        case e: Elem
            if e.label == "dependency" && e.child
              .exists(child => child.label == "groupId" && child.text == "org.scoverage") =>
          Nil
        case _ => Seq(node)
      }
    }).transform(node).head
  },
  addCompilerPlugin(("org.typelevel" %% "kind-projector" % "0.11.0").cross(CrossVersion.full)),
  mimaFailOnNoPrevious := false
)

val mimaSettings = Seq(
  mimaPreviousArtifacts := {
    CrossVersion.partialVersion(scalaVersion.value) match {
      case Some((2, 13)) => Set(organization.value %% name.value % "2.0.0")
      case Some((2, 12)) => Set(organization.value %% name.value % "1.0.0")
      case _             => Set.empty
    }
  },
  mimaBinaryIssueFilters ++= {
    import com.typesafe.tools.mima.core._
    import com.typesafe.tools.mima.core.ProblemFilters._
    Seq(
      // Ignore any binary compatibility issues/problems that match the internals package
      exclude[Problem]("cats.effect.internals.*"),
      // All internals - https://github.com/typelevel/cats-effect/pull/403
      exclude[DirectMissingMethodProblem]("cats.effect.concurrent.Semaphore#AbstractSemaphore.awaitGate"),
      exclude[DirectMissingMethodProblem]("cats.effect.concurrent.Semaphore#AsyncSemaphore.awaitGate"),
      exclude[DirectMissingMethodProblem]("cats.effect.concurrent.Semaphore#ConcurrentSemaphore.awaitGate"),
      // All internals — https://github.com/typelevel/cats-effect/pull/424
      exclude[MissingClassProblem]("cats.effect.concurrent.Deferred$UncancelabbleDeferred"),
      // Laws - https://github.com/typelevel/cats-effect/pull/473
      exclude[ReversedMissingMethodProblem]("cats.effect.laws.AsyncLaws.repeatedAsyncFEvaluationNotMemoized"),
      exclude[ReversedMissingMethodProblem]("cats.effect.laws.BracketLaws.bracketPropagatesTransformerEffects"),
      exclude[ReversedMissingMethodProblem]("cats.effect.laws.discipline.BracketTests.bracketTrans"),
      // Static forwarder not generated. We tried. - https://github.com/typelevel/cats-effect/pull/584
      exclude[DirectMissingMethodProblem]("cats.effect.IO.fromFuture"),
      // Incompatible signatures should not cause linking problems.
      exclude[IncompatibleSignatureProblem]("cats.effect.IO.ioParallel"),
      exclude[IncompatibleSignatureProblem]("cats.effect.IOInstances.ioParallel"),
      // Signature changes to make Resource covariant, should not cause linking problems. - https://github.com/typelevel/cats-effect/pull/731
      exclude[IncompatibleSignatureProblem]("cats.effect.Resource.use"),
      exclude[IncompatibleSignatureProblem]("cats.effect.Resource.flatMap"),
      exclude[IncompatibleSignatureProblem]("cats.effect.Resource.map"),
      exclude[IncompatibleSignatureProblem]("cats.effect.Resource.mapK"),
      exclude[IncompatibleSignatureProblem]("cats.effect.Resource.allocated"),
      exclude[IncompatibleSignatureProblem]("cats.effect.Resource.evalMap"),
      exclude[IncompatibleSignatureProblem]("cats.effect.Resource.evalTap"),
      // change in encoding of value classes in generic methods https://github.com/lightbend/mima/issues/423
      exclude[IncompatibleSignatureProblem]("cats.effect.Blocker.apply"),
      exclude[IncompatibleSignatureProblem]("cats.effect.Blocker.fromExecutorService"),
<<<<<<< HEAD
      // Tracing - https://github.com/typelevel/cats-effect/pull/854
      exclude[DirectMissingMethodProblem]("cats.effect.IO#Async.apply"),
      exclude[DirectMissingMethodProblem]("cats.effect.IO#Bind.apply"),
      exclude[IncompatibleResultTypeProblem]("cats.effect.IO#Async.k"),
      exclude[DirectMissingMethodProblem]("cats.effect.IO#Async.copy"),
      exclude[IncompatibleResultTypeProblem]("cats.effect.IO#Async.copy$default$1"),
      exclude[DirectMissingMethodProblem]("cats.effect.IO#Async.this"),
      exclude[DirectMissingMethodProblem]("cats.effect.IO#Bind.copy"),
      exclude[DirectMissingMethodProblem]("cats.effect.IO#Bind.this"),
      exclude[DirectMissingMethodProblem]("cats.effect.IO#Map.index"),
      exclude[IncompatibleMethTypeProblem]("cats.effect.IO#Map.copy"),
      exclude[IncompatibleResultTypeProblem]("cats.effect.IO#Map.copy$default$3"),
      exclude[IncompatibleMethTypeProblem]("cats.effect.IO#Map.this"),
      exclude[IncompatibleMethTypeProblem]("cats.effect.IO#Map.apply")
=======
      // revise Deferred, MVarConcurrent, LinkedLongMap - https://github.com/typelevel/cats-effect/pull/918
      exclude[IncompatibleResultTypeProblem]("cats.effect.concurrent.Deferred#State#Unset.waiting"),
      exclude[DirectMissingMethodProblem]("cats.effect.concurrent.Deferred#State#Unset.copy"),
      exclude[IncompatibleResultTypeProblem]("cats.effect.concurrent.Deferred#State#Unset.copy$default$1"),
      exclude[DirectMissingMethodProblem]("cats.effect.concurrent.Deferred#State#Unset.this"),
      exclude[MissingClassProblem]("cats.effect.concurrent.Deferred$Id"),
      exclude[DirectMissingMethodProblem]("cats.effect.concurrent.Deferred#State#Unset.apply")
>>>>>>> 59676de2
    )
  }
)

val lawsMimaSettings = mimaSettings ++ Seq(
  // We broke binary compatibility for laws in 2.0
  mimaPreviousArtifacts := Set(organization.value %% name.value % "2.0.0")
)

lazy val cmdlineProfile = sys.env.getOrElse("SBT_PROFILE", "")

lazy val scalaJSSettings = Seq(
  // Use globally accessible (rather than local) source paths in JS source maps
  scalacOptions += {
    val hasVersion = git.gitCurrentTags.value.map(git.gitTagToVersionNumber.value).flatten.nonEmpty
    val versionOrHash =
      if (hasVersion)
        s"v${version.value}"
      else
        git.gitHeadCommit.value.get

    val l = (baseDirectory in LocalRootProject).value.toURI.toString
    val g = s"https://raw.githubusercontent.com/typelevel/cats-effect/$versionOrHash/"
    s"-P:scalajs:mapSourceURI:$l->$g"
  },
  // Work around "dropping dependency on node with no phase object: mixin"
  scalacOptions in (Compile, doc) -= "-Xfatal-warnings"
)

lazy val skipOnPublishSettings =
  Seq(skip in publish := true, publish := (()), publishLocal := (()), publishArtifact := false, publishTo := None)

lazy val sharedSourcesSettings = Seq(
  unmanagedSourceDirectories in Compile += {
    baseDirectory.value.getParentFile / "shared" / "src" / "main" / "scala"
  },
  unmanagedSourceDirectories in Test += {
    baseDirectory.value.getParentFile / "shared" / "src" / "test" / "scala"
  }
)

lazy val root = project
  .in(file("."))
  .disablePlugins(MimaPlugin)
  .aggregate(coreJVM, coreJS, lawsJVM, lawsJS, tracingTests)
  .settings(skipOnPublishSettings)

lazy val core = crossProject(JSPlatform, JVMPlatform)
  .in(file("core"))
  .settings(commonSettings: _*)
  .settings(
    name := "cats-effect",
    libraryDependencies ++= Seq(
      "org.typelevel" %%% "cats-core" % CatsVersion,
      "org.typelevel" %%% "simulacrum" % SimulacrumVersion % CompileTime,
      "org.typelevel" %%% "cats-laws" % CatsVersion % Test,
      "org.typelevel" %%% "discipline-scalatest" % DisciplineScalatestVersion % Test
    ),
    libraryDependencies ++= Seq(
      compilerPlugin(("com.github.ghik" % "silencer-plugin" % SilencerVersion).cross(CrossVersion.full)),
      ("com.github.ghik" % "silencer-lib" % SilencerVersion % CompileTime).cross(CrossVersion.full),
      ("com.github.ghik" % "silencer-lib" % SilencerVersion % Test).cross(CrossVersion.full)
    ),
    libraryDependencies ++= {
      CrossVersion.partialVersion(scalaVersion.value) match {
        case Some((2, v)) if v <= 12 =>
          Seq(
            compilerPlugin(("org.scalamacros" % "paradise" % "2.1.1").cross(CrossVersion.full))
          )
        case _ =>
          // if scala 2.13.0-M4 or later, macro annotations merged into scala-reflect
          // https://github.com/scala/scala/pull/6606
          Nil
      }
    }
  )
  .jvmConfigure(_.enablePlugins(AutomateHeaderPlugin))
  .jvmConfigure(_.settings(mimaSettings))
  .jsConfigure(_.enablePlugins(AutomateHeaderPlugin))
  .jsConfigure(_.settings(scalaJSSettings))
  .jvmSettings(
    skip.in(publish) := customScalaJSVersion.forall(_.startsWith("1.0"))
  )

lazy val coreJVM = core.jvm
lazy val coreJS = core.js

lazy val laws = crossProject(JSPlatform, JVMPlatform)
  .in(file("laws"))
  .dependsOn(core % "compile->compile;test->test")
  .settings(commonSettings: _*)
  .settings(
    name := "cats-effect-laws",
    libraryDependencies ++= Seq(
      "org.typelevel" %%% "cats-laws" % CatsVersion,
      "org.typelevel" %%% "discipline-scalatest" % DisciplineScalatestVersion % Test
    )
  )
  .jvmConfigure(_.enablePlugins(AutomateHeaderPlugin))
  .jvmConfigure(_.settings(lawsMimaSettings))
  .jsConfigure(_.enablePlugins(AutomateHeaderPlugin))
  .jsConfigure(_.settings(scalaJSSettings))
  .jvmSettings(
    skip.in(publish) := customScalaJSVersion.forall(_.startsWith("1.0"))
  )

lazy val lawsJVM = laws.jvm
lazy val lawsJS = laws.js

lazy val FullTracingTest = config("fulltracing").extend(Test)

lazy val tracingTests = project
  .in(file("tracing-tests"))
  .dependsOn(coreJVM)
  .settings(commonSettings ++ skipOnPublishSettings)
  .settings(
    libraryDependencies ++= Seq(
      "org.typelevel" %%% "cats-laws" % CatsVersion,
      "org.typelevel" %%% "discipline-scalatest" % DisciplineScalatestVersion % Test
    )
  )
  .configs(FullTracingTest)
  .settings(inConfig(FullTracingTest)(Defaults.testSettings): _*)
  .settings(
    unmanagedSourceDirectories in FullTracingTest += {
      baseDirectory.value.getParentFile / "src" / "fulltracing" / "scala"
    },
    test in Test := (test in Test).dependsOn(test in FullTracingTest).value,
    fork in Test := true,
    fork in FullTracingTest := true,
    javaOptions in Test ++= Seq(
      "-Dcats.effect.tracing=true",
      "-Dcats.effect.stackTracingMode=cached"
    ),
    javaOptions in FullTracingTest ++= Seq(
      "-Dcats.effect.tracing=true",
      "-Dcats.effect.stackTracingMode=full"
    )
  )

lazy val benchmarksPrev = project
  .in(file("benchmarks/vPrev"))
  .settings(commonSettings ++ skipOnPublishSettings ++ sharedSourcesSettings)
  .settings(libraryDependencies += "org.typelevel" %% "cats-effect" % "2.0.0")
  .settings(scalacOptions ~= (_.filterNot(Set("-Xfatal-warnings", "-Ywarn-unused-import").contains)))
  .enablePlugins(JmhPlugin)

lazy val benchmarksNext = project
  .in(file("benchmarks/vNext"))
  .dependsOn(coreJVM)
  .settings(commonSettings ++ skipOnPublishSettings ++ sharedSourcesSettings)
  .settings(scalacOptions ~= (_.filterNot(Set("-Xfatal-warnings", "-Ywarn-unused-import").contains)))
  .enablePlugins(JmhPlugin)

lazy val docsMappingsAPIDir =
  settingKey[String]("Name of subdirectory in site target directory for api docs")

lazy val siteSettings = Seq(
  micrositeName := "Cats Effect",
  micrositeDescription := "The IO Monad for Scala",
  micrositeAuthor := "Cats Effect contributors",
  micrositeGithubOwner := "typelevel",
  micrositeGithubRepo := "cats-effect",
  micrositeBaseUrl := "/cats-effect",
  micrositeTwitterCreator := "@typelevel",
  micrositeDocumentationUrl := "https://typelevel.org/cats-effect/api/",
  micrositeFooterText := None,
  micrositeHighlightTheme := "atom-one-light",
  micrositePalette := Map(
    "brand-primary" -> "#3e5b95",
    "brand-secondary" -> "#294066",
    "brand-tertiary" -> "#2d5799",
    "gray-dark" -> "#49494B",
    "gray" -> "#7B7B7E",
    "gray-light" -> "#E5E5E6",
    "gray-lighter" -> "#F4F3F4",
    "white-color" -> "#FFFFFF"
  ),
  micrositeExtraMdFiles := Map(
    file("README.md") -> ExtraMdFileConfig(
      "index.md",
      "home",
      Map("permalink" -> "/", "title" -> "Home", "section" -> "home", "position" -> "0")
    )
  ),
  micrositeConfigYaml := ConfigYml(
    yamlPath = Some((resourceDirectory in Compile).value / "microsite" / "_config.yml")
  ),
  micrositeCompilingDocsTool := WithMdoc,
  mdocIn := (sourceDirectory in Compile).value / "mdoc",
  fork in mdoc := true,
  scalacOptions in mdoc ~= (_.filterNot(
    Set(
      "-Xfatal-warnings",
      "-Ywarn-numeric-widen",
      "-Ywarn-unused:imports",
      "-Ywarn-unused:locals",
      "-Ywarn-unused:patvars",
      "-Ywarn-unused:privates",
      "-Ywarn-numeric-widen",
      "-Ywarn-dead-code",
      "-Xlint:-missing-interpolator,_"
    ).contains
  )),
  docsMappingsAPIDir := "api",
  addMappingsToSiteDir(mappings in packageDoc in Compile in coreJVM, docsMappingsAPIDir)
)

lazy val microsite = project
  .in(file("site"))
  .enablePlugins(MicrositesPlugin, SiteScaladocPlugin, MdocPlugin)
  .settings(commonSettings ++ skipOnPublishSettings ++ sharedSourcesSettings)
  .settings(siteSettings)
  .dependsOn(coreJVM, lawsJVM)

/*
 * Compatibility version. Use this to declare what version with
 * which `master` remains in compatibility. This is literally
 * backwards from how -SNAPSHOT versioning works, but it avoids
 * the need to pre-declare (before work is done) what kind of
 * compatibility properties the next version will have (i.e. major
 * or minor bump).
 *
 * As an example, the builds of a project might go something like
 * this:
 *
 * - 0.1-hash1
 * - 0.1-hash2
 * - 0.1-hash3
 * - 0.1
 * - 0.1-hash1
 * - 0.2-hash2
 * - 0.2
 * - 0.2-hash1
 * - 0.2-hash2
 * - 1.0-hash3
 * - 1.0-hash4
 * - 1.0
 *
 * The value of BaseVersion starts at 0.1 and remains there until
 * compatibility with the 0.1 line is lost, which happens just
 * prior to the release of 0.2. Then the base version again remains
 * 0.2-compatible until that compatibility is broken, with the major
 * version bump of 1.0. Again, this is all to avoid pre-committing
 * to a major/minor bump before the work is done (see: Scala 2.8).
 */
val BaseVersion = "2.0.0"

ThisBuild / licenses += ("Apache-2.0", url("http://www.apache.org/licenses/"))

/***********************************************************************\
                      Boilerplate below these lines
\***********************************************************************/
enablePlugins(GitVersioning)

val ReleaseTag = """^v(\d+\.\d+(?:\.\d+(?:[-.]\w+)?)?)$""".r

git.baseVersion := BaseVersion

git.gitTagToVersionNumber := {
  case ReleaseTag(v) => Some(v)
  case _             => None
}

git.formattedShaVersion := {
  val suffix = git.makeUncommittedSignifierSuffix(git.gitUncommittedChanges.value, git.uncommittedSignifier.value)

  git.gitHeadCommit.value.map(_.substring(0, 7)).map { sha =>
    git.baseVersion.value + "-" + sha + suffix
  }
}<|MERGE_RESOLUTION|>--- conflicted
+++ resolved
@@ -182,7 +182,6 @@
       // change in encoding of value classes in generic methods https://github.com/lightbend/mima/issues/423
       exclude[IncompatibleSignatureProblem]("cats.effect.Blocker.apply"),
       exclude[IncompatibleSignatureProblem]("cats.effect.Blocker.fromExecutorService"),
-<<<<<<< HEAD
       // Tracing - https://github.com/typelevel/cats-effect/pull/854
       exclude[DirectMissingMethodProblem]("cats.effect.IO#Async.apply"),
       exclude[DirectMissingMethodProblem]("cats.effect.IO#Bind.apply"),
@@ -197,7 +196,6 @@
       exclude[IncompatibleResultTypeProblem]("cats.effect.IO#Map.copy$default$3"),
       exclude[IncompatibleMethTypeProblem]("cats.effect.IO#Map.this"),
       exclude[IncompatibleMethTypeProblem]("cats.effect.IO#Map.apply")
-=======
       // revise Deferred, MVarConcurrent, LinkedLongMap - https://github.com/typelevel/cats-effect/pull/918
       exclude[IncompatibleResultTypeProblem]("cats.effect.concurrent.Deferred#State#Unset.waiting"),
       exclude[DirectMissingMethodProblem]("cats.effect.concurrent.Deferred#State#Unset.copy"),
@@ -205,7 +203,6 @@
       exclude[DirectMissingMethodProblem]("cats.effect.concurrent.Deferred#State#Unset.this"),
       exclude[MissingClassProblem]("cats.effect.concurrent.Deferred$Id"),
       exclude[DirectMissingMethodProblem]("cats.effect.concurrent.Deferred#State#Unset.apply")
->>>>>>> 59676de2
     )
   }
 )
