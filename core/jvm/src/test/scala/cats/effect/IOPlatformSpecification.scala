--- conflicted
+++ resolved
@@ -55,17 +55,9 @@
 
       val nameF = IO(Thread.currentThread().getName())
 
-<<<<<<< HEAD
-      val test = nameF.flatMap { outer1 =>
-        val inner1F = nameF.flatMap { inner1 =>
-          val inner2F = nameF.map { inner2 =>
-            (outer1, inner1, inner2)
-          }
-=======
       val test = nameF flatMap { outer1 =>
         val inner1F = nameF flatMap { inner1 =>
           val inner2F = nameF map { inner2 => (outer1, inner1, inner2) }
->>>>>>> cade5446
 
           inner2F.evalOn(ExecutionContext.fromExecutor(exec2))
         }
