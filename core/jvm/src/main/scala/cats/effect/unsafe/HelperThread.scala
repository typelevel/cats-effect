/*
 * Copyright 2020-2021 Typelevel
 *
 * Licensed under the Apache License, Version 2.0 (the "License");
 * you may not use this file except in compliance with the License.
 * You may obtain a copy of the License at
 *
 *     http://www.apache.org/licenses/LICENSE-2.0
 *
 * Unless required by applicable law or agreed to in writing, software
 * distributed under the License is distributed on an "AS IS" BASIS,
 * WITHOUT WARRANTIES OR CONDITIONS OF ANY KIND, either express or implied.
 * See the License for the specific language governing permissions and
 * limitations under the License.
 */

package cats.effect
package unsafe

import scala.annotation.tailrec
import scala.concurrent.{BlockContext, CanAwait}

import java.util.concurrent.ThreadLocalRandom
import java.util.concurrent.atomic.AtomicInteger
import java.util.concurrent.locks.LockSupport

/**
 * A helper thread which is spawned whenever a blocking action is being executed by a
 * [[WorkerThread]]. The purpose of this thread is to continue executing the fibers of the
 * blocked [[WorkerThread]], one of which might ultimately unblock the currently blocked thread.
 * Since all [[WorkerThreads]] drain their local queues before entering a blocking region, the
 * helper threads do not actually steal fibers from the [[WorkerThread]] s. Instead, they
 * operate solely on the `overflow` queue, where all drained fibers end up, as well as incoming
 * fibers scheduled from outside the runtime. The helper thread loops until the [[WorkerThread]]
 * which spawned it has exited the blocking section (by setting the `signal` variable of this
 * thread), or until the `overflow` queue has been exhausted, whichever comes first.
 *
 * The helper thread itself extends [[scala.concurrent.BlockContext]], which means that it also
 * has the ability to anticipate blocking actions. If blocking does occur on a helper thread,
 * another helper thread is started to take its place. Similarly, that thread sticks around
 * until it has been signalled to go away, or the `overflow` queue has been exhausted.
 *
 * As for why we're not simply using other [[WorkerThread]] s to take the place of other blocked
 * [[WorkerThreads]], it comes down to optimization and simplicity of implementation. Blocking
 * is simply not expected to occur frequently on the compute pool of Cats Effect, and over time,
 * the users of Cats Effect are expected to learn and use machinery such as `IO.blocking` to
 * properly delineate blocking actions. If blocking were to be anticipated in the
 * [[WorkerThread]] s, their implementation (especially in the trickiest cases of proper
 * finalization of the threads) would be much more complex. This way, both [[WorkerThread]] and
 * [[HelperThread]] get to enjoy a somewhat simpler, more maintainable implementation. The
 * [[WorkStealingThreadPool]] itself is heavily optimized for operating with a fixed number of
 * [[WorkerThread]] s, and having a dynamic number of [[WorkerThread]] instances introduces more
 * logic on the hot path.
 */
private final class HelperThread(
    private[this] val threadPrefix: String,
    private[this] val blockingThreadCounter: AtomicInteger,
    private[this] val batched: ScalQueue[Array[IOFiber[_]]],
    private[this] val overflow: ScalQueue[IOFiber[_]],
    private[this] val pool: WorkStealingThreadPool)
    extends Thread
    with BlockContext {

  /**
   * Uncontented source of randomness. By default, `java.util.Random` is thread safe, which is a
   * feature we do not need in this class, as the source of randomness is completely isolated to
   * each instance of `WorkerThread`. The instance is obtained only once at the beginning of
   * this method, to avoid the cost of the `ThreadLocal` mechanism at runtime.
   */
  private[this] var random: ThreadLocalRandom = _

  /**
<<<<<<< HEAD
   * Signalling mechanism through which the [[WorkerThread]] which spawned this [[HelperThread]]
   * signals that it has successfully exited the blocking code region and that this
   * [[HelperThread]] should finalize.
=======
   * Signalling mechanism through which the [[WorkerThread]] which spawned this
   * [[HelperThread]] signals that it has successfully exited the blocking code
   * region and that this [[HelperThread]] should finalize.
   *
   * This atomic integer encodes a state machine with 3 states.
   * Value 0: the thread is parked
   * Value 1: the thread is unparked and executing fibers
   * Value 2: the thread has been signalled to finish up and exit
   *
   * The thread is spawned in the running state.
>>>>>>> 9f3e2524
   */
  private[this] val signal: AtomicInteger = new AtomicInteger(1)

  /**
   * A flag which is set whenever a blocking code region is entered. This is useful for
   * detecting nested blocking regions, in order to avoid unnecessarily spawning extra
   * [[HelperThread]] s.
   */
  private[this] var blocking: Boolean = false

  // Constructor code.
  {
    // Helper threads are daemon threads.
    setDaemon(true)

    // Set the name of this helper thread.
    setName(s"$threadPrefix-blocking-helper-${blockingThreadCounter.incrementAndGet()}")
  }

  /**
   * Called by the [[WorkerThread]] which spawned this [[HelperThread]], to notify the
   * [[HelperThread]] that the [[WorkerThread]] is finished blocking and is returning to normal
   * operation. The [[HelperThread]] should finalize and die.
   */
  def setSignal(): Unit = {
    signal.set(2)
  }

  /**
   * Schedules a fiber on the `overflow` queue. [[HelperThread]] s exclusively work with fibers
   * from the `overflow` queue.
   *
   * @param fiber
   *   the fiber to be scheduled on the `overflow` queue
   */
  def schedule(fiber: IOFiber[_]): Unit = {
    val rnd = random
    overflow.offer(fiber, rnd)
    if (!pool.notifyParked(rnd)) {
      pool.notifyHelper(rnd)
    }
  }

  /**
   * Marks the [[HelperThread]] as eligible for resuming work.
   */
  @tailrec
  def unpark(): Unit = {
    if (signal.get() == 0 && !signal.compareAndSet(0, 1))
      unpark()
  }

  /**
   * Checks whether this [[HelperThread]] operates within the [[WorkStealingThreadPool]]
   * provided as an argument to this method. The implementation checks whether the provided
   * [[WorkStealingThreadPool]] matches the reference of the pool provided when this
   * [[HelperThread]] was constructed.
   *
   * @param threadPool
   *   a work stealing thread pool reference
   * @return
   *   `true` if this helper thread is owned by the provided work stealing thread pool, `false`
   *   otherwise
   */
  def isOwnedBy(threadPool: WorkStealingThreadPool): Boolean =
    pool eq threadPool

  /**
   * The run loop of the [[HelperThread]]. A loop iteration consists of checking the `overflow`
   * queue for available work. If it cannot secure a fiber from the `overflow` queue, the
   * [[HelperThread]] exits its runloop and dies. If a fiber is secured, it is executed.
   *
   * Each iteration of the loop is preceded with a global check of the status of the pool, as
   * well as a check of the `signal` variable. In the case that any of these two variables have
   * been set by another thread, it is a signal for the [[HelperThread]] to exit its runloop and
   * die.
   */
  override def run(): Unit = {
    random = ThreadLocalRandom.current()
    val rnd = random

    def parkLoop(): Unit = {
      var cont = true
      while (cont && !isInterrupted()) {
        // Park the thread until further notice.
        LockSupport.park(pool)

        // Spurious wakeup check.
        cont = signal.get() == 0
      }
    }

    // Check for exit condition. Do not continue if the `WorkStealingPool` has
    // been shut down, or the `WorkerThread` which spawned this `HelperThread`
    // has finished blocking.
    while (!isInterrupted() && signal.get() != 2) {
      // Check the batched queue.
      val batch = batched.poll(rnd)
      if (batch ne null) {
        overflow.offerAll(batch, rnd)
        if (!pool.notifyParked(rnd)) {
          pool.notifyHelper(rnd)
        }
      }

      val fiber = overflow.poll(rnd)
      if (fiber ne null) {
        fiber.run()
      } else if (signal.compareAndSet(1, 0)) {
        // There are currently no more fibers available on the overflow or
        // batched queues. However, the thread that originally started this
        // helper thread has not been unblocked. The fibers that will
        // eventually unblock that original thread might not have arrived on
        // the pool yet. The helper thread should suspend and await for a
        // notification of incoming work.
        pool.transitionHelperToParked(this, rnd)
        pool.notifyIfWorkPending(rnd)
        parkLoop()
      }
    }
  }

  /**
   * A mechanism for executing support code before executing a blocking action.
   *
   * @note There is no reason to enclose any code in a `try/catch` block because
   *       the only way this code path can be exercised is through `IO.delay`,
   *       which already handles exceptions.
   */
  override def blockOn[T](thunk: => T)(implicit permission: CanAwait): T = {
    // Try waking up a `WorkerThread` to handle fibers from the overflow and
    // batched queues.
    val rnd = random
    if (!pool.notifyParked(rnd)) {
      pool.notifyHelper(rnd)
    }

    if (blocking) {
      // This `HelperThread` is already inside an enclosing blocking region.
      // There is no need to spawn another `HelperThread`. Instead, directly
      // execute the blocking action.
      thunk
    } else {
      // Spawn a new `HelperThread` to take the place of this thread, as the
      // current thread prepares to execute a blocking action.

      // Logically enter the blocking region.
      blocking = true

      // Spawn a new `HelperThread`.
      val helper =
        new HelperThread(threadPrefix, blockingThreadCounter, batched, overflow, pool)
      helper.start()

      // With another `HelperThread` started, it is time to execute the blocking
      // action.
      val result = thunk

      // Blocking is finished. Time to signal the spawned helper thread and
      // unpark it. Furthermore, the thread needs to be removed from the
      // parked helper threads queue in the pool so that other threads don't
      // mistakenly depend on it to bail them out of blocking situations, and
      // of course, this also removes the last strong reference to the fiber,
      // which needs to be released for gc purposes.
      pool.removeParkedHelper(helper, rnd)
      helper.setSignal()
      LockSupport.unpark(helper)

      // Logically exit the blocking region.
      blocking = false

      // Return the computed result from the blocking operation
      result
    }
  }
}<|MERGE_RESOLUTION|>--- conflicted
+++ resolved
@@ -70,11 +70,6 @@
   private[this] var random: ThreadLocalRandom = _
 
   /**
-<<<<<<< HEAD
-   * Signalling mechanism through which the [[WorkerThread]] which spawned this [[HelperThread]]
-   * signals that it has successfully exited the blocking code region and that this
-   * [[HelperThread]] should finalize.
-=======
    * Signalling mechanism through which the [[WorkerThread]] which spawned this
    * [[HelperThread]] signals that it has successfully exited the blocking code
    * region and that this [[HelperThread]] should finalize.
@@ -85,7 +80,6 @@
    * Value 2: the thread has been signalled to finish up and exit
    *
    * The thread is spawned in the running state.
->>>>>>> 9f3e2524
    */
   private[this] val signal: AtomicInteger = new AtomicInteger(1)
 
