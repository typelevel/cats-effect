--- conflicted
+++ resolved
@@ -45,26 +45,8 @@
     (ExecutionContext.fromExecutor(executor), { () => executor.shutdown() })
   }
 
-<<<<<<< HEAD
   def createDefaultScheduler(threadName: String = "io-scheduler"): (Scheduler, () => Unit) =
     Scheduler.createDefaultScheduler()
-=======
-  def createDefaultScheduler(
-      threads: Int = 1,
-      threadPrefix: String = "io-scheduler"): (Scheduler, () => Unit) = {
-    val scheduler = new ScheduledThreadPoolExecutor(
-      threads,
-      { r =>
-        val t = new Thread(r)
-        t.setName(threadPrefix)
-        t.setDaemon(true)
-        t.setPriority(Thread.MAX_PRIORITY)
-        t
-      })
-    scheduler.setRemoveOnCancelPolicy(true)
-    (Scheduler.fromScheduledExecutor(scheduler), { () => scheduler.shutdown() })
-  }
->>>>>>> 852377c3
 
   private[this] var _global: IORuntime = null
 
