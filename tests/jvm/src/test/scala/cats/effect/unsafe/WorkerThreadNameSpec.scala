--- conflicted
+++ resolved
@@ -73,15 +73,6 @@
         computeThreadName must endWith("-0")
         // Check that entering a blocking region changes the name
         blockerThreadName must startWith("io-blocker")
-<<<<<<< HEAD
-        // Check that the same thread is renamed again if it is readded to the compute pool
-        resetComputeThreads.map {
-          case (name, `blockerThreadId`) => {
-            name must startWith("io-compute").setMessage("blocker thread name was not reset")
-          }
-          case _ => ok
-        }
-=======
         // Check that the replacement compute thread has correct name
         newComputeThreadName must startWith("io-compute")
         // And index
@@ -96,7 +87,6 @@
           .setMessage("blocker thread name was not reset")
         resetBlockerThread must beSome((_: String).endsWith("-0"))
           .setMessage("blocker thread index was not correct")
->>>>>>> 85473973
       }
     }
   }
