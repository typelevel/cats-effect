--- conflicted
+++ resolved
@@ -59,7 +59,6 @@
       } yield r
     }
 
-<<<<<<< HEAD
     "async take with zero capacity" in realWithRuntime { implicit rt =>
       for {
         q <- constructor(0)
@@ -108,16 +107,8 @@
     tryOfferTryTakeTests(constructor, _.tryOffer(_), _.tryTake)
     commonTests(constructor, _.offer(_), _.tryOffer(_), _.take, _.tryTake, _.size)
     dequeueInPriorityOrder(constructor)
-=======
-    negativeCapacityConstructionTests(name, constructor)
-    tryOfferOnFullTests(name, constructor, _.offer(_), _.tryOffer(_), false)
-    cancelableOfferTests(name, constructor, _.offer(_), _.take, _.tryTake)
-    tryOfferTryTakeTests(name, constructor, _.tryOffer(_), _.tryTake)
-    commonTests(name, constructor, _.offer(_), _.tryOffer(_), _.take, _.tryTake, _.size)
-    dequeueInPriorityOrder(name, constructor)
-    batchTakeTests(name, constructor, _.offer(_), _.tryTakeN(_))
-    batchOfferTests(name, constructor, _.tryOfferN(_), _.tryTakeN(_))
->>>>>>> 5dc2a8a1
+    batchTakeTests(constructor, _.offer(_), _.tryTakeN(_))
+    batchOfferTests(constructor, _.tryOfferN(_), _.tryTakeN(_))
   }
 }
 
@@ -136,23 +127,13 @@
     unboundedPQueueTests(PQueue.unbounded[IO, Int].map(_.mapK(FunctionK.id)))
   }
 
-<<<<<<< HEAD
   private def unboundedPQueueTests(constructor: IO[PQueue[IO, Int]]): Fragments = {
     tryOfferOnFullTests(_ => constructor, _.offer(_), _.tryOffer(_), true)
     tryOfferTryTakeTests(_ => constructor, _.tryOffer(_), _.tryTake)
     commonTests(_ => constructor, _.offer(_), _.tryOffer(_), _.take, _.tryTake, _.size)
     dequeueInPriorityOrder(_ => constructor)
-=======
-  private def unboundedPQueueTests(
-      name: String,
-      constructor: IO[PQueue[IO, Int]]): Fragments = {
-    tryOfferOnFullTests(name, _ => constructor, _.offer(_), _.tryOffer(_), true)
-    tryOfferTryTakeTests(name, _ => constructor, _.tryOffer(_), _.tryTake)
-    commonTests(name, _ => constructor, _.offer(_), _.tryOffer(_), _.take, _.tryTake, _.size)
-    dequeueInPriorityOrder(name, _ => constructor)
-    batchTakeTests(name, _ => constructor, _.offer(_), _.tryTakeN(_))
-    batchOfferTests(name, _ => constructor, _.tryOfferN(_), _.tryTakeN(_))
->>>>>>> 5dc2a8a1
+    batchTakeTests(_ => constructor, _.offer(_), _.tryTakeN(_))
+    batchOfferTests(_ => constructor, _.tryOfferN(_), _.tryTakeN(_))
   }
 }
 
